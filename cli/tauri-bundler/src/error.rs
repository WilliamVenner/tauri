--- conflicted
+++ resolved
@@ -1,13 +1,6 @@
 use thiserror::Error as DeriveError;
 
-<<<<<<< HEAD
-use {
-  glob, handlebars, image, serde_json, std::io, std::num, std::path, target_build_utils, term,
-  toml, walkdir,
-};
-=======
 use std::{io, num, path};
->>>>>>> c10d4031
 
 #[derive(Debug, DeriveError)]
 pub enum Error {
@@ -63,6 +56,10 @@
   GenericError(String),
   #[error("string is not UTF-8")]
   Utf8(#[from] std::str::Utf8Error),
+  /// Windows SignTool not found. 
+  #[cfg(target_os = "windows")]
+  #[error("SignTool not found")]
+  SignToolNotFound,
 }
 
 pub type Result<T> = anyhow::Result<T, Error>;