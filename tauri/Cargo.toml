--- conflicted
+++ resolved
@@ -34,11 +34,8 @@
 envmnt = "0.8.3"
 once_cell = "1.4.0"
 tauri-api = { version = "0.7", path = "../tauri-api" }
-<<<<<<< HEAD
 tauri-updater = { version = "0.5", optional = true,  path = "../tauri-updater" }
-=======
 urlencoding = "1.1.1"
->>>>>>> 61fbf683
 
 [target."cfg(target_os = \"windows\")".dependencies]
 runas = "0.2"
