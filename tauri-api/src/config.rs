--- conflicted
+++ resolved
@@ -213,13 +213,10 @@
   pub embedded_server: EmbeddedServerConfig,
   #[serde(default)]
   pub cli: Option<CliConfig>,
-<<<<<<< HEAD
   #[serde(default = "default_updater")]
   pub updater: UpdaterConfig,
-=======
   #[serde(default = "default_bundle")]
   pub bundle: BundleConfig,
->>>>>>> 6cc5fc43
 }
 
 #[derive(PartialEq, Deserialize, Clone, Debug)]
@@ -306,15 +303,13 @@
           host: String::from("http://127.0.0.1"),
           port: String::from("random"),
         },
-<<<<<<< HEAD
         updater: UpdaterConfig {
           active: false,
           pubkey: None,
           endpoints: None,
-=======
+        },
         bundle: BundleConfig {
           identifier: String::from("com.tauri.communication"),
->>>>>>> 6cc5fc43
         },
         cli: Some(CliConfig {
           description: Some("Tauri communication example".to_string()),
