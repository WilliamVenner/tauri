use serde::Deserialize;

use once_cell::sync::OnceCell;
use std::collections::HashMap;
use std::{fs, path};

static CONFIG: OnceCell<Config> = OnceCell::new();

#[derive(PartialEq, Deserialize, Debug)]
#[serde(tag = "window", rename_all = "camelCase")]
pub struct WindowConfig {
  #[serde(default = "default_width")]
  pub width: i32,
  #[serde(default = "default_height")]
  pub height: i32,
  #[serde(default = "default_resizable")]
  pub resizable: bool,
  #[serde(default = "default_title")]
  pub title: String,
  #[serde(default)]
  pub fullscreen: bool,
}

fn default_width() -> i32 {
  800
}

fn default_height() -> i32 {
  600
}

fn default_resizable() -> bool {
  true
}

fn default_title() -> String {
  "Tauri App".to_string()
}

fn default_window() -> WindowConfig {
  WindowConfig {
    width: default_width(),
    height: default_height(),
    resizable: default_resizable(),
    title: default_title(),
    fullscreen: false,
  }
}

<<<<<<< HEAD
#[derive(PartialEq, Deserialize, Clone, Debug)]
#[serde(tag = "updaterConfig", rename_all = "camelCase")]
pub struct UpdaterConfig {
  #[serde(default = "default_updater_active")]
  pub active: bool,
  #[serde(default = "default_updater_endpoints")]
  pub endpoints: Option<Vec<String>>,
  #[serde(default = "default_updater_pubkey")]
  pub pubkey: Option<String>,
}

fn default_updater_active() -> bool {
  false
}

fn default_updater_endpoints() -> Option<Vec<String>> {
  None
}

fn default_updater_pubkey() -> Option<String> {
  None
}

fn default_updater() -> UpdaterConfig {
  UpdaterConfig {
    active: default_updater_active(),
    endpoints: default_updater_endpoints(),
    pubkey: default_updater_pubkey(),
  }
}

#[derive(PartialEq, Deserialize, Clone, Debug)]
#[serde(tag = "updater", rename_all = "camelCase")]
=======
#[derive(PartialEq, Deserialize, Debug)]
#[serde(tag = "embeddedServer", rename_all = "camelCase")]
>>>>>>> d3c53ebf
pub struct EmbeddedServerConfig {
  #[serde(default = "default_host")]
  pub host: String,
  #[serde(default = "default_port")]
  pub port: String,
}

fn default_host() -> String {
  "http://127.0.0.1".to_string()
}

fn default_port() -> String {
  "random".to_string()
}

fn default_embedded_server() -> EmbeddedServerConfig {
  EmbeddedServerConfig {
    host: default_host(),
    port: default_port(),
  }
}

#[derive(PartialEq, Deserialize, Debug, Default)]
#[serde(rename_all = "camelCase")]
pub struct CliArg {
  pub short: Option<char>,
  pub name: String,
  pub description: Option<String>,
  pub long_description: Option<String>,
  pub takes_value: Option<bool>,
  pub multiple: Option<bool>,
  pub multiple_occurrences: Option<bool>,
  pub number_of_values: Option<u64>,
  pub possible_values: Option<Vec<String>>,
  pub min_values: Option<u64>,
  pub max_values: Option<u64>,
  pub required: Option<bool>,
  pub required_unless: Option<String>,
  pub required_unless_all: Option<Vec<String>>,
  pub required_unless_one: Option<Vec<String>>,
  pub conflicts_with: Option<String>,
  pub conflicts_with_all: Option<Vec<String>>,
  pub requires: Option<String>,
  pub requires_all: Option<Vec<String>>,
  pub requires_if: Option<Vec<String>>,
  pub required_if: Option<Vec<String>>,
  pub require_equals: Option<bool>,
}

#[derive(PartialEq, Deserialize, Debug)]
#[serde(rename_all = "camelCase")]
pub struct CliSubcommand {
  description: Option<String>,
  long_description: Option<String>,
  before_help: Option<String>,
  after_help: Option<String>,
  args: Option<Vec<CliArg>>,
  subcommands: Option<HashMap<String, CliSubcommand>>,
}

#[derive(PartialEq, Deserialize, Debug)]
#[serde(tag = "cli", rename_all = "camelCase")]
pub struct CliConfig {
  description: Option<String>,
  long_description: Option<String>,
  before_help: Option<String>,
  after_help: Option<String>,
  args: Option<Vec<CliArg>>,
  subcommands: Option<HashMap<String, CliSubcommand>>,
}

pub trait Cli {
  fn args(&self) -> Option<&Vec<CliArg>>;
  fn subcommands(&self) -> Option<&HashMap<String, CliSubcommand>>;
  fn description(&self) -> Option<&String>;
  fn long_description(&self) -> Option<&String>;
  fn before_help(&self) -> Option<&String>;
  fn after_help(&self) -> Option<&String>;
}

macro_rules! impl_cli {
  ( $($field_name:ident),+ $(,)?) => {
    $(
      impl Cli for $field_name {

        fn args(&self) -> Option<&Vec<CliArg>> {
          self.args.as_ref()
        }

        fn subcommands(&self) -> Option<&HashMap<String, CliSubcommand>> {
          self.subcommands.as_ref()
        }

        fn description(&self) -> Option<&String> {
          self.description.as_ref()
        }

        fn long_description(&self) -> Option<&String> {
          self.description.as_ref()
        }

        fn before_help(&self) -> Option<&String> {
          self.before_help.as_ref()
        }

        fn after_help(&self) -> Option<&String> {
          self.after_help.as_ref()
        }
      }
    )+
  }
}

#[derive(PartialEq, Deserialize, Debug)]
#[serde(tag = "bundle", rename_all = "camelCase")]
pub struct BundleConfig {
  pub identifier: String,
}

fn default_bundle() -> BundleConfig {
  BundleConfig {
    identifier: String::from(""),
  }
}

impl_cli!(CliSubcommand, CliConfig);

#[derive(PartialEq, Deserialize, Debug)]
#[serde(tag = "tauri", rename_all = "camelCase")]
pub struct TauriConfig {
  #[serde(default = "default_window")]
  pub window: WindowConfig,
  #[serde(default = "default_embedded_server")]
  pub embedded_server: EmbeddedServerConfig,
  #[serde(default)]
  pub cli: Option<CliConfig>,
  #[serde(default = "default_updater")]
  pub updater: UpdaterConfig,
  #[serde(default = "default_bundle")]
  pub bundle: BundleConfig,
}

#[derive(PartialEq, Deserialize, Debug)]
#[serde(tag = "build", rename_all = "camelCase")]
pub struct BuildConfig {
  #[serde(default = "default_dev_path")]
  pub dev_path: String,
}

fn default_dev_path() -> String {
  "".to_string()
}

#[derive(PartialEq, Deserialize, Debug)]
#[serde(rename_all = "camelCase")]
pub struct Config {
  #[serde(default = "default_tauri")]
  pub tauri: TauriConfig,
  #[serde(default = "default_build")]
  pub build: BuildConfig,
}

fn default_tauri() -> TauriConfig {
  TauriConfig {
    window: default_window(),
    embedded_server: default_embedded_server(),
    updater: default_updater(),
    cli: None,
    bundle: default_bundle(),
  }
}

fn default_build() -> BuildConfig {
  BuildConfig {
    dev_path: default_dev_path(),
  }
}

pub fn get() -> crate::Result<&'static Config> {
  if let Some(config) = CONFIG.get() {
    return Ok(config);
  }
  let config: Config = match option_env!("TAURI_CONFIG") {
    Some(config) => serde_json::from_str(config).expect("failed to parse TAURI_CONFIG env"),
    None => {
      let env_var = envmnt::get_or("TAURI_DIR", "../dist");
      let path = path::Path::new(&env_var);
      let contents = fs::read_to_string(path.join("tauri.conf.json"))?;

      serde_json::from_str(&contents).expect("failed to read tauri.conf.json")
    }
  };

  CONFIG
    .set(config)
    .map_err(|_| anyhow::anyhow!("failed to set CONFIG"))?;

  let config = CONFIG.get().unwrap();
  Ok(config)
}

#[cfg(test)]
mod test {
  use super::*;
  // generate a test_config based on the test fixture
  fn create_test_config() -> Config {
    let mut subcommands = std::collections::HashMap::new();
    subcommands.insert(
      "update".to_string(),
      CliSubcommand {
        description: Some("Updates the app".to_string()),
        long_description: None,
        before_help: None,
        after_help: None,
        args: Some(vec![CliArg {
          short: Some('b'),
          name: "background".to_string(),
          description: Some("Update in background".to_string()),
          ..Default::default()
        }]),
        subcommands: None,
      },
    );
    Config {
      tauri: TauriConfig {
        window: WindowConfig {
          width: 800,
          height: 600,
          resizable: true,
          title: String::from("Tauri API Validation"),
          fullscreen: false,
        },
        embedded_server: EmbeddedServerConfig {
          host: String::from("http://127.0.0.1"),
          port: String::from("random"),
        },
        updater: UpdaterConfig {
          active: true,
          pubkey: Some(String::from("dW50cnVzdGVkIGNvbW1lbnQ6IG1pbmlzaWduIHB1YmxpYyBrZXk6IEY1OTgxQzc0MjVGNjM0Q0IKUldUTE5QWWxkQnlZOWFBK21kekU4OGgzdStleEtkeStHaFR5NjEyRHovRnlUdzAwWGJxWEU2aGYK")),
          endpoints: Some(vec![
            "http://badurl.www.tld/1".into(),
            "https://gist.githubusercontent.com/lemarier/72a2a488f1c87601d11ec44d6a7aff05/raw/a581b13bdf30b50deb7b50490a3f41754dc5e505/with_sign.json?target={{target}}&version={{current_version}}".into()
          ]),
        },
        bundle: BundleConfig {
          identifier: String::from("com.tauri.communication"),
        },
        cli: Some(CliConfig {
          description: Some("Tauri communication example".to_string()),
          long_description: None,
          before_help: None,
          after_help: None,
          args: Some(vec![
            CliArg {
              short: Some('c'),
              name: "config".to_string(),
              takes_value: Some(true),
              description: Some("Config path".to_string()),
              ..Default::default()
            },
            CliArg {
              short: Some('t'),
              name: "theme".to_string(),
              takes_value: Some(true),
              description: Some("App theme".to_string()),
              possible_values: Some(vec![
                "light".to_string(),
                "dark".to_string(),
                "system".to_string(),
              ]),
              ..Default::default()
            },
            CliArg {
              short: Some('v'),
              name: "verbose".to_string(),
              multiple_occurrences: Some(true),
              description: Some("Verbosity level".to_string()),
              ..Default::default()
            },
          ]),
          subcommands: Some(subcommands),
        }),
      },
      build: BuildConfig {
        dev_path: String::from("../dist"),
      },
    }
  }

  #[test]
  // test the get function.  Will only resolve to true if the TAURI_CONFIG variable is set properly to the fixture.
  fn test_get() {
    // get test_config
    let test_config = create_test_config();

    // call get();
    let config = get();

    // check to see if there is an OK or Err, on Err fail test.
    match config {
      // On Ok, check that the config is the same as the test config.
      Ok(c) => {
        println!("{:?}", c);
        assert_eq!(c, &test_config)
      }
      Err(_) => assert!(false),
    }
  }

  #[test]
  // test all of the default functions
  fn test_defaults() {
    // get default tauri config
    let t_config = default_tauri();
    // get default build config
    let b_config = default_build();
    // get default dev path
    let d_path = default_dev_path();
    // get default embedded server
    let de_server = default_embedded_server();
    // get default window
    let d_window = default_window();
    // get default title
    let d_title = default_title();
    // get default bundle
    let d_bundle = default_bundle();
    // get default updater
    let d_updater = default_updater();

    // create a tauri config.
    let tauri = TauriConfig {
      window: WindowConfig {
        width: 800,
        height: 600,
        resizable: true,
        title: String::from("Tauri App"),
        fullscreen: false,
      },
      embedded_server: EmbeddedServerConfig {
        host: String::from("http://127.0.0.1"),
        port: String::from("random"),
      },
      bundle: BundleConfig {
        identifier: String::from(""),
      },
      cli: None,
      updater: UpdaterConfig {
        active: false,
        pubkey: None,
        endpoints: None,
      },
    };

    // create a build config
    let build = BuildConfig {
      dev_path: String::from(""),
    };

    // test the configs
    assert_eq!(t_config, tauri);
    assert_eq!(b_config, build);
    assert_eq!(de_server, tauri.embedded_server);
    assert_eq!(d_bundle, tauri.bundle);
    assert_eq!(d_updater, tauri.updater);
    assert_eq!(d_path, String::from(""));
    assert_eq!(d_title, tauri.window.title);
    assert_eq!(d_window, tauri.window);
  }
}<|MERGE_RESOLUTION|>--- conflicted
+++ resolved
@@ -47,8 +47,7 @@
   }
 }
 
-<<<<<<< HEAD
-#[derive(PartialEq, Deserialize, Clone, Debug)]
+#[derive(PartialEq, Deserialize, Debug)]
 #[serde(tag = "updaterConfig", rename_all = "camelCase")]
 pub struct UpdaterConfig {
   #[serde(default = "default_updater_active")]
@@ -79,12 +78,8 @@
   }
 }
 
-#[derive(PartialEq, Deserialize, Clone, Debug)]
-#[serde(tag = "updater", rename_all = "camelCase")]
-=======
 #[derive(PartialEq, Deserialize, Debug)]
 #[serde(tag = "embeddedServer", rename_all = "camelCase")]
->>>>>>> d3c53ebf
 pub struct EmbeddedServerConfig {
   #[serde(default = "default_host")]
   pub host: String,
